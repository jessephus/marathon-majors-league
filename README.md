--- conflicted
+++ resolved
@@ -17,11 +17,7 @@
 - 📱 **Mobile-First Design**: Optimized for watching and managing on your phone
 - 🎨 **NYC-Inspired Theme**: Orange and blue styling that captures the city's energy
 - ⚡ **Live Results Updates**: Real-time standings throughout the race with split times
-<<<<<<< HEAD
 - 📊 **Semi-Automated Import**: Bookmarklet tool to quickly import results from NYRR leaderboard
-=======
-- 🏆 **Live Leaderboard**: Dedicated race day view showing team rankings with your position highlighted
->>>>>>> 198dd5c6
 - 👑 **Commissioner Dashboard**: Complete game management and result entry tools
 - 💾 **Cloud Storage**: Reliable game state persistence with Neon Postgres database
 - 🏆 **Multiple Game Support**: Run tournaments or multiple leagues simultaneously
