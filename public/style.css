* {
    margin: 0;
    padding: 0;
    box-sizing: border-box;
}

:root {
    --primary-orange: #ff6900;
    --primary-blue: #2C39A2;
    --dark-orange: #e55d00;
    --dark-blue: #161C4F;
    --light-gray: #f8f9fa;
    --medium-gray: #e9ecef;
    --dark-gray: #6c757d;
    --text-dark: #212529;
    --white: #ffffff;
    --shadow: 0 2px 8px rgba(0, 0, 0, 0.1);
    --shadow-hover: 0 4px 12px rgba(0, 0, 0, 0.15);
    --success-green: #28a745;
    --warning-yellow: #ffc107;
    --success-bg: #d4edda;
    --success-text: #155724;
    --warning-bg: #fff3cd;
    --warning-text: #856404;
}

body {
    font-family: 'Segoe UI', Tahoma, Geneva, Verdana, sans-serif;
    background: linear-gradient(135deg, var(--light-gray) 0%, var(--medium-gray) 100%);
    color: var(--text-dark);
    min-height: 100vh;
    line-height: 1.6;
}

.container {
    max-width: 1200px;
    margin: 0 auto;
    padding: 20px;
}

header {
    background: linear-gradient(135deg, var(--primary-orange) 0%, var(--primary-blue) 100%);
    color: var(--white);
    padding: 30px 20px;
    border-radius: 10px;
    margin-bottom: 30px;
    text-align: center;
    box-shadow: var(--shadow);
}

header h1 {
    font-size: 2.5rem;
    margin: 0;
}

footer {
    text-align: center;
    padding: 20px;
    margin-top: 40px;
    color: var(--dark-gray);
    font-size: 0.9rem;
}

footer .footer-actions {
    display: flex;
    flex-direction: column;
    gap: 10px;
    align-items: center;
    margin-top: 10px;
}

footer .game-switcher {
    display: flex;
    align-items: center;
    gap: 8px;
    font-size: 0.9rem;
}

footer .game-select {
    padding: 6px 12px;
    border: 1px solid var(--border-color);
    border-radius: 4px;
    background: white;
    font-size: 0.9rem;
    cursor: pointer;
}

footer .game-select:hover {
    border-color: var(--primary-orange);
}

footer .btn {
    margin-top: 0;
}

@media (min-width: 768px) {
    footer .footer-actions {
        flex-direction: row;
        justify-content: center;
        gap: 15px;
    }
}

.page {
    display: none;
}

.page.active {
    display: block;
}

/* Welcome Card */
.welcome-card {
    background: var(--white);
    border-radius: 10px;
    padding: 40px;
    box-shadow: var(--shadow);
    text-align: center;
    max-width: 500px;
    margin: 0 auto;
}

.welcome-card h2 {
    color: var(--primary-orange);
    margin-bottom: 15px;
}

.welcome-card p {
    color: var(--dark-gray);
    margin-bottom: 30px;
}

/* Team Creation Section */
.create-team-section {
    margin-bottom: 20px;
    padding: 30px;
    background: linear-gradient(135deg, rgba(255, 105, 0, 0.08) 0%, rgba(44, 57, 162, 0.08) 100%);
    border-radius: 12px;
    border: 2px solid var(--primary-orange);
    text-align: center;
}

.create-team-section h3 {
    color: var(--primary-orange);
    margin-bottom: 10px;
    font-size: 1.4rem;
}

.create-team-section p {
    color: var(--text-dark);
    margin-bottom: 20px;
    font-size: 1rem;
}

.btn-large {
    padding: 16px 40px;
    font-size: 1.1rem;
}

/* Commissioner Login Section */
.commissioner-login-section {
    padding: 20px;
    background: rgba(0, 0, 0, 0.02);
    border-radius: 8px;
    text-align: center;
}

.commissioner-login-section h3 {
    color: var(--primary-blue);
    margin-bottom: 8px;
    font-size: 1.2rem;
}

.commissioner-login-section p {
    color: var(--dark-gray);
    margin-bottom: 15px;
    font-size: 0.9rem;
}

/* Form Groups */
.form-group {
    margin-bottom: 20px;
    text-align: left;
}

.form-group label {
    display: block;
    margin-bottom: 8px;
    font-weight: 600;
    color: var(--text-dark);
}

.form-group input {
    width: 100%;
    padding: 12px;
    border: 2px solid var(--medium-gray);
    border-radius: 5px;
    font-size: 1rem;
    transition: border-color 0.3s;
}

.form-group input:focus {
    outline: none;
    border-color: var(--primary-blue);
}

.form-group small {
    display: block;
    margin-top: 5px;
    color: var(--dark-gray);
    font-size: 0.85rem;
}

/* Form Actions */
.form-actions {
    display: flex;
    gap: 10px;
    justify-content: flex-end;
    margin-top: 25px;
}

.form-actions button {
    flex: 1;
}

@media (max-width: 480px) {
    .form-actions {
        flex-direction: column;
    }
}

/* Divider */
.divider {
    display: flex;
    align-items: center;
    text-align: center;
    margin: 30px 0;
}

.divider::before,
.divider::after {
    content: '';
    flex: 1;
    border-bottom: 1px solid var(--medium-gray);
}

.divider span {
    padding: 0 15px;
    color: var(--dark-gray);
    font-weight: 600;
    font-size: 0.9rem;
}

.auth-section {
    margin-bottom: 20px;
}

.auth-section label {
    display: block;
    margin-bottom: 10px;
    font-weight: 600;
    color: var(--text-dark);
}

.auth-section input {
    width: 100%;
    padding: 12px;
    border: 2px solid var(--medium-gray);
    border-radius: 5px;
    font-size: 1rem;
    margin-bottom: 15px;
    transition: border-color 0.3s;
}

.auth-section input:focus {
    outline: none;
    border-color: var(--primary-blue);
}

/* Buttons */
.btn {
    padding: 12px 30px;
    border: none;
    border-radius: 5px;
    font-size: 1rem;
    font-weight: 600;
    cursor: pointer;
    transition: all 0.3s;
    text-transform: uppercase;
    letter-spacing: 0.5px;
}

.btn-primary {
    background: var(--primary-blue);
    color: var(--white);
}

.btn-primary:hover {
    background: var(--dark-blue);
    transform: translateY(-2px);
    box-shadow: var(--shadow-hover);
}

.btn-secondary {
    background: var(--dark-gray);
    color: var(--white);
    margin-top: 10px;
}

.btn-secondary:hover {
    background: #5a6268;
    transform: translateY(-2px);
    box-shadow: var(--shadow-hover);
}

.btn-danger {
    background: var(--primary-orange);
    color: var(--white);
}

.btn-danger:hover {
    background: var(--dark-orange);
}

.btn-success {
    background: var(--success-green);
    color: var(--white);
}

.btn-success:hover {
    background: #218838;
    transform: translateY(-2px);
    box-shadow: var(--shadow-hover);
}

.btn-warning {
    background: var(--warning-yellow);
    color: var(--text-dark);
}

.btn-warning:hover {
    background: #e0a800;
    transform: translateY(-2px);
    box-shadow: var(--shadow-hover);
}

.btn:disabled {
    opacity: 0.5;
    cursor: not-allowed;
}

.btn:disabled:hover {
    transform: none;
    box-shadow: none;
}

/* Player Info */
.player-info {
    background: var(--white);
    padding: 20px;
    border-radius: 10px;
    margin-bottom: 20px;
    box-shadow: var(--shadow);
    text-align: center;
}

.player-info h2 {
    color: var(--primary-blue);
}

.player-info span {
    color: var(--primary-orange);
}

/* Ranking Container */
.ranking-container {
    display: grid;
    grid-template-columns: repeat(auto-fit, minmax(300px, 1fr));
    gap: 20px;
    margin-bottom: 30px;
}

.ranking-section {
    background: var(--white);
    padding: 20px;
    border-radius: 10px;
    box-shadow: var(--shadow);
}

.ranking-section h3 {
    color: var(--primary-orange);
    margin-bottom: 15px;
    padding-bottom: 10px;
    border-bottom: 2px solid var(--medium-gray);
}

.ranking-list {
    min-height: 400px;
    border: 2px dashed var(--medium-gray);
    border-radius: 5px;
    padding: 10px;
}

.ranking-item {
    background: var(--light-gray);
    padding: 10px;
    margin-bottom: 8px;
    border-radius: 5px;
    border-left: 4px solid var(--primary-blue);
    cursor: move;
    display: flex;
    align-items: center;
    transition: all 0.2s;
}

.ranking-item:hover {
    background: var(--medium-gray);
    transform: translateX(5px);
}

.ranking-item .rank {
    font-weight: bold;
    color: var(--primary-orange);
    margin-right: 10px;
    min-width: 25px;
}

/* Rank input field in ranking items */
.ranking-item .rank-input {
    width: 45px;
    padding: 4px 6px;
    margin-right: 10px;
    border: 2px solid var(--medium-gray);
    border-radius: 4px;
    text-align: center;
    font-weight: 700;
    color: var(--primary-blue);
    font-size: 14px;
    background: var(--white);
    transition: all 0.2s ease;
}

.ranking-item .rank-input:hover {
    border-color: var(--primary-blue);
}

.ranking-item .rank-input:focus {
    outline: none;
    border-color: var(--primary-orange);
    background: #fff8f0;
    box-shadow: 0 0 0 2px rgba(255, 105, 0, 0.1);
}

.ranking-item .rank-input::-webkit-inner-spin-button,
.ranking-item .rank-input::-webkit-outer-spin-button {
    opacity: 1;
}

.ranking-item .name {
    flex: 1;
    font-weight: 600;
}

.ranking-item .country {
    color: var(--dark-gray);
    font-size: 0.9rem;
    margin-left: 10px;
}

.ranking-item .remove-btn {
    background: var(--primary-orange);
    color: var(--white);
    border: none;
    border-radius: 3px;
    padding: 4px 8px;
    cursor: pointer;
    font-size: 0.8rem;
    margin-left: 10px;
}

.ranking-item .remove-btn:hover {
    background: var(--dark-orange);
}

/* Athlete Selection */
.athlete-selection {
    background: var(--white);
    padding: 20px;
    border-radius: 10px;
    box-shadow: var(--shadow);
    margin-bottom: 20px;
}

.athlete-selection h3 {
    color: var(--primary-blue);
    margin-bottom: 15px;
}

.tabs {
    display: flex;
    gap: 10px;
    margin-bottom: 20px;
    border-bottom: 2px solid var(--medium-gray);
}

.tab {
    padding: 10px 20px;
    background: transparent;
    border: none;
    border-bottom: 3px solid transparent;
    cursor: pointer;
    font-weight: 600;
    transition: all 0.3s;
    color: var(--dark-gray);
}

.tab.active {
    color: var(--primary-blue);
    border-bottom-color: var(--primary-blue);
}

.tab:hover {
    color: var(--primary-blue);
}

.athlete-list {
    display: grid;
    grid-template-columns: repeat(auto-fill, minmax(250px, 1fr));
    gap: 10px;
    max-height: 400px;
    overflow-y: auto;
    padding: 10px;
}

.athlete-card {
    background: var(--light-gray);
    padding: 12px;
    border-radius: 8px;
    border: 2px solid var(--medium-gray);
    cursor: pointer;
    transition: all 0.2s;
    display: flex;
    gap: 10px;
    align-items: center;
}

.athlete-card:hover {
    border-color: var(--primary-blue);
    transform: translateY(-2px);
    box-shadow: var(--shadow);
}

.athlete-card.selected {
    background: var(--primary-blue);
    color: var(--white);
    border-color: var(--primary-blue);
}

.athlete-card.disabled {
    opacity: 0.5;
    cursor: not-allowed;
}

.athlete-card .headshot-small {
    flex-shrink: 0;
    width: 40px;
    height: 40px;
    border-radius: 50%;
    overflow: hidden;
    background: var(--white);
    display: flex;
    align-items: center;
    justify-content: center;
    border: 2px solid var(--primary-blue);
}

.athlete-card.selected .headshot-small {
    border-color: var(--white);
}

.athlete-card .headshot-small img {
    width: 100%;
    height: 100%;
    object-fit: cover;
}

.athlete-card .athlete-card-info {
    flex: 1;
    min-width: 0;
}

.athlete-card .name {
    font-weight: 600;
    margin-bottom: 2px;
}

.athlete-card .country {
    font-size: 0.85rem;
    color: var(--dark-gray);
    margin-bottom: 2px;
}

.athlete-card.selected .country {
    color: rgba(255, 255, 255, 0.95);
}

.athlete-card .details {
    font-size: 0.8rem;
    color: var(--dark-gray);
}

.athlete-card.selected .details {
    color: rgba(255, 255, 255, 0.9);
}

/* Draft Results */
.draft-info {
    text-align: center;
    margin-bottom: 20px;
    color: var(--dark-gray);
}

#draft-results, #teams-display {
    display: grid;
    grid-template-columns: repeat(auto-fit, minmax(300px, 1fr));
    gap: 20px;
    margin-bottom: 20px;
}

.team-card {
    background: var(--white);
    padding: 20px;
    border-radius: 10px;
    box-shadow: var(--shadow);
}

.team-card h3 {
    color: var(--primary-orange);
    margin-bottom: 15px;
    padding-bottom: 10px;
    border-bottom: 2px solid var(--medium-gray);
}

.team-card .team-section {
    margin-bottom: 20px;
}

.team-card .team-section h4 {
    color: var(--primary-blue);
    margin-bottom: 10px;
    font-size: 1rem;
}

.team-card .athlete {
    padding: 10px;
    margin-bottom: 8px;
    background: var(--light-gray);
    border-radius: 8px;
    display: flex;
    gap: 12px;
    align-items: center;
}

.team-card .athlete .headshot {
    flex-shrink: 0;
    width: 50px;
    height: 50px;
    border-radius: 50%;
    overflow: hidden;
    background: var(--white);
    display: flex;
    align-items: center;
    justify-content: center;
    border: 2px solid var(--primary-blue);
}

.team-card .athlete .headshot img {
    width: 100%;
    height: 100%;
    object-fit: cover;
}

.team-card .athlete .athlete-info {
    flex: 1;
    min-width: 0;
}

.team-card .athlete .name {
    font-weight: 600;
    margin-bottom: 2px;
}

.team-card .athlete .country {
    color: var(--dark-gray);
    font-size: 0.9rem;
    margin-bottom: 2px;
}

.team-card .athlete .details {
    color: var(--dark-gray);
    font-size: 0.8rem;
    font-style: italic;
}

.team-card .athlete .time {
    flex-shrink: 0;
    font-weight: 600;
    color: var(--primary-blue);
    font-size: 0.95rem;
}

.team-card .score {
    margin-top: 15px;
    padding: 15px;
    background: linear-gradient(135deg, var(--primary-orange) 0%, var(--primary-blue) 100%);
    color: var(--white);
    border-radius: 5px;
    text-align: center;
    font-weight: bold;
    font-size: 1.2rem;
}

/* Commissioner Dashboard */
.commissioner-actions {
    display: grid;
    grid-template-columns: repeat(auto-fit, minmax(300px, 1fr));
    gap: 20px;
    margin-bottom: 20px;
}

.action-card {
    background: var(--white);
    padding: 20px;
    border-radius: 10px;
    box-shadow: var(--shadow);
}

.action-card h3 {
    color: var(--primary-blue);
    font-weight: bolder;
    margin-bottom: 15px;
    padding-bottom: 10px;
    border-bottom: 2px solid var(--medium-gray);
}

.action-card label {
    display: block;
    margin-bottom: 8px;
    font-weight: 600;
}

.action-card input,
.action-card select {
    width: 100%;
    padding: 10px;
    border: 2px solid var(--medium-gray);
    border-radius: 5px;
    margin-bottom: 15px;
    font-size: 1rem;
}

.action-card input:focus,
.action-card select:focus {
    outline: none;
    border-color: var(--primary-blue);
}

#player-codes-display {
    margin-top: 15px;
    padding: 15px;
    background: var(--light-gray);
    border-radius: 5px;
    font-family: monospace;
}

.player-code-item {
    padding: 12px;
    margin-bottom: 8px;
    background: var(--white);
    border-left: 4px solid var(--primary-blue);
    border-radius: 3px;
    display: flex;
    align-items: flex-start;
    gap: 10px;
}

.player-code-item.submitted {
    border-left-color: var(--success-green);
}

.player-code-item.pending {
    border-left-color: var(--warning-yellow);
}

.player-code-item .status-icon {
    font-size: 1.2rem;
    font-weight: bold;
    min-width: 20px;
    text-align: center;
    margin-top: 2px;
}

.player-code-item.submitted .status-icon {
    color: var(--success-green);
}

.player-code-item.pending .status-icon {
    color: var(--warning-yellow);
}

.player-code-item .status-text {
    font-size: 0.85rem;
    font-weight: 600;
    padding: 3px 8px;
    border-radius: 3px;
    margin-left: auto;
}

.player-code-item.submitted .status-text {
    background: var(--success-bg);
    color: var(--success-text);
}

.player-code-item.pending .status-text {
    background: var(--warning-bg);
    color: var(--warning-text);
}

/* Player code content wrapper */
.player-code-content {
    flex: 1;
    display: flex;
    flex-direction: column;
    gap: 6px;
    min-width: 0; /* Allow flex child to shrink */
}

/* Top row with team name and UUID link */
.player-code-top-row {
    display: flex;
    align-items: center;
    gap: 6px;
    flex-wrap: wrap;
}

.player-code-top-row strong {
    color: var(--primary-blue);
    font-size: 0.95rem;
    white-space: nowrap;
}

.session-link {
    color: var(--primary-orange);
    text-decoration: none;
    font-family: 'Courier New', monospace;
    font-size: 0.85rem;
    word-break: break-all;
    transition: color 0.2s ease;
}

.session-link:hover {
    color: var(--dark-orange);
    text-decoration: underline;
}

/* Bottom row with copy button and status */
.player-code-bottom-row {
    display: flex;
    align-items: center;
    gap: 10px;
}

.btn-copy-small {
    background: var(--light-gray);
    border: 1px solid var(--medium-gray);
    color: var(--dark-gray);
    padding: 4px 10px;
    border-radius: 4px;
    font-size: 0.8rem;
    cursor: pointer;
    transition: all 0.2s ease;
    white-space: nowrap;
}

.btn-copy-small:hover {
    background: var(--primary-blue);
    color: white;
    border-color: var(--primary-blue);
}

/* URL Container for player links (legacy - remove if not used elsewhere) */
.url-container {
    display: flex;
    align-items: center;
    flex: 1;
    gap: 10px;
    margin: 0 10px;
}

.url-text {
    font-family: 'Courier New', monospace;
    font-size: 0.85rem;
    color: var(--primary-blue);
    flex: 1;
    overflow: hidden;
    text-overflow: ellipsis;
    white-space: nowrap;
}

.btn-copy {
    padding: 6px 12px;
    background: var(--primary-blue);
    color: white;
    border: none;
    border-radius: 4px;
    cursor: pointer;
    font-size: 0.8rem;
    font-weight: 600;
    white-space: nowrap;
    transition: all 0.2s;
}

.btn-copy:hover {
    background: var(--dark-blue);
    transform: translateY(-1px);
}

.btn-copy:active {
    transform: translateY(0);
}

.rankings-summary {
    margin-top: 15px;
    padding: 12px;
    background: var(--white);
    border-radius: 5px;
    text-align: center;
    color: var(--primary-blue);
    border: 2px solid var(--primary-blue);
}

#results-form {
    margin-bottom: 15px;
}

.result-entry {
    margin-bottom: 15px;
    padding: 15px;
    background: var(--light-gray);
    border-radius: 5px;
}

.result-entry label {
    display: block;
    margin-bottom: 5px;
    font-weight: 600;
}

.result-entry input {
    width: 100%;
    padding: 8px;
    border: 2px solid var(--medium-gray);
    border-radius: 5px;
}

#winner-display {
    margin-top: 20px;
    padding: 20px;
    background: linear-gradient(135deg, var(--primary-orange) 0%, var(--primary-blue) 100%);
    color: var(--white);
    border-radius: 10px;
    text-align: center;
    font-size: 1.3rem;
    font-weight: bold;
}

#draft-status {
    margin-top: 15px;
    padding: 15px;
    background: var(--light-gray);
    border-radius: 5px;
}

/* Mobile Responsiveness */
@media (max-width: 768px) {
    header h1 {
        font-size: 1.8rem;
    }

    .container {
        padding: 10px;
    }

    .welcome-card {
        padding: 20px;
    }

    .ranking-container {
        grid-template-columns: 1fr;
    }

    .athlete-list {
        grid-template-columns: 1fr;
        max-height: 300px;
    }

    #draft-results, #teams-display {
        grid-template-columns: 1fr;
    }

    .commissioner-actions {
        grid-template-columns: 1fr;
    }

    .btn {
        width: 100%;
        margin-bottom: 10px;
    }
}

@media (max-width: 480px) {
    header h1 {
        font-size: 1.5rem;
    }

    .welcome-card {
        padding: 15px;
    }

    .action-card, .team-card, .ranking-section {
        padding: 15px;
    }
}

/* Drag and Drop */
.dragging {
    opacity: 0.5;
}

.drag-over {
    border-color: var(--primary-blue);
    background: var(--medium-gray);
}

/* Athlete Management */
.athlete-filters {
    display: flex;
    gap: 20px;
    flex-wrap: wrap;
    margin: 15px 0;
    padding: 15px;
    background: var(--light-gray);
    border-radius: 5px;
}

.athlete-filters label {
    display: flex;
    align-items: center;
    gap: 8px;
    font-size: 0.9rem;
}

.athlete-filters input[type="checkbox"] {
    width: 18px;
    height: 18px;
    cursor: pointer;
}

.athlete-filters select {
    padding: 5px 10px;
    border: 1px solid var(--medium-gray);
    border-radius: 5px;
    font-size: 0.9rem;
}

.table-scroll {
    overflow-x: auto;
    margin-top: 10px;
}

.athlete-table {
    width: 100%;
    border-collapse: collapse;
    background: var(--white);
    box-shadow: var(--shadow);
    border-radius: 5px;
    overflow: hidden;
}

.athlete-table thead {
    background: linear-gradient(135deg, var(--primary-orange) 0%, var(--primary-blue) 100%);
    color: var(--white);
}

.athlete-table th {
    padding: 12px;
    text-align: left;
    font-weight: 600;
    font-size: 0.9rem;
    white-space: nowrap;
}

.athlete-table td {
    padding: 10px 12px;
    border-bottom: 1px solid var(--medium-gray);
    font-size: 0.85rem;
}

.athlete-table tbody tr:hover {
    background: var(--light-gray);
}

.athlete-table tbody tr:last-child td {
    border-bottom: none;
}

#athlete-table-container {
    max-height: 600px;
    overflow-y: auto;
}

/* Athlete Management Page */
#athlete-management-page {
    padding: 20px;
}

#athlete-management-page .page-description {
    text-align: center;
    color: var(--dark-gray);
    margin-bottom: 30px;
    font-size: 1.1rem;
}

#athlete-management-page .athlete-filters {
    background: var(--white);
    padding: 20px;
    border-radius: 8px;
    margin-bottom: 20px;
    box-shadow: 0 2px 8px rgba(0,0,0,0.1);
}

#athlete-management-page #athlete-table-container {
    background: var(--white);
    padding: 20px;
    border-radius: 8px;
    box-shadow: 0 2px 8px rgba(0,0,0,0.1);
    margin-bottom: 20px;
}

#athlete-management-page #back-to-commissioner {
    margin-top: 20px;
}

/* World Athletics ID editing */
.wa-id-cell {
    padding: 8px !important;
}

.wa-id-input {
    width: 120px;
    padding: 6px 8px;
    border: 1px solid #ddd;
    border-radius: 4px;
    font-size: 0.9rem;
    font-family: monospace;
}

.wa-id-input:focus {
    outline: none;
    border-color: var(--primary-orange);
    box-shadow: 0 0 0 2px rgba(255, 105, 0, 0.1);
}

.wa-id-input::placeholder {
    color: #999;
    font-style: italic;
}

.btn-small {
    padding: 6px 12px;
    font-size: 0.85rem;
    border: none;
    border-radius: 4px;
    cursor: pointer;
    background-color: var(--primary-orange);
    color: white;
    transition: all 0.2s;
}

.btn-small:hover:not(:disabled) {
    background-color: #e55f00;
    transform: translateY(-1px);
}

.btn-small:active {
    transform: translateY(0);
}

.btn-small:disabled {
    opacity: 0.6;
    cursor: not-allowed;
}

.btn-secondary {
    background-color: var(--primary-blue);
    margin-left: 4px;
}

.btn-secondary:hover:not(:disabled) {
    background-color: #1f2a7a;
}

.actions-cell {
    white-space: nowrap;
    padding: 8px !important;
}

.actions-cell .btn-small {
    display: inline-block;
    vertical-align: middle;
}

.info-message {
    background-color: #e3f2fd;
    border-left: 4px solid #2196F3;
    padding: 12px 16px;
    margin-bottom: 20px;
    border-radius: 4px;
    color: #1565C0;
}

.info-message strong {
    color: #0d47a1;
}

.athlete-name-link {
    color: var(--primary-blue);
    text-decoration: none;
    font-weight: 600;
    transition: all 0.2s ease;
    cursor: pointer;
}

.athlete-name-link:hover {
    color: var(--primary-orange);
    text-decoration: underline;
}

/* ============================================================================
   ATHLETE CARD MODAL - Redesigned with Masthead & Tabs
   ============================================================================ */

.modal {
    display: none;
    position: fixed;
    top: 0;
    left: 0;
    right: 0;
    bottom: 0;
    z-index: 10000;
    align-items: center;
    justify-content: center;
    padding: 20px;
    animation: fadeIn 0.3s ease;
}

.modal.active {
    display: flex;
}

.modal-overlay {
    position: absolute;
    top: 0;
    left: 0;
    right: 0;
    bottom: 0;
    background: rgba(0, 0, 0, 0.75);
    backdrop-filter: blur(8px);
}

/* Modal Content (for team creation and TOTP modals) */
.modal-content {
    position: relative;
    background: white;
    border-radius: 16px;
    max-width: 500px;
    width: 100%;
    max-height: 90vh;
    overflow-y: auto;
    box-shadow: 0 25px 50px rgba(0, 0, 0, 0.4);
    animation: slideUp 0.4s ease;
    padding: 40px 32px;
    z-index: 1;
}

.modal-content h2 {
    color: var(--primary-blue);
    margin-bottom: 10px;
    font-size: 1.8rem;
}

.modal-content p {
    color: var(--dark-gray);
    margin-bottom: 25px;
}

.modal-close {
    position: absolute;
    top: 16px;
    right: 16px;
    background: none;
    border: none;
    font-size: 28px;
    color: var(--dark-gray);
    cursor: pointer;
    width: 40px;
    height: 40px;
    display: flex;
    align-items: center;
    justify-content: center;
    border-radius: 50%;
    transition: all 0.2s;
    z-index: 2;
}

.modal-close:hover {
    background: var(--light-gray);
    color: var(--text-dark);
}

@keyframes slideUp {
    from {
        opacity: 0;
        transform: translateY(30px);
    }
    to {
        opacity: 1;
        transform: translateY(0);
    }
}

.athlete-card-container {
    position: relative;
    background: white;
    border-radius: 16px;
    max-width: 640px;
    width: 100%;
    max-height: 90vh;
    overflow: hidden;
    box-shadow: 0 25px 50px rgba(0, 0, 0, 0.4);
    animation: slideUp 0.4s ease;
    display: flex;
    flex-direction: column;
}

@keyframes fadeIn {
    from { opacity: 0; }
    to { opacity: 1; }
}

@keyframes slideUp {
    from {
        transform: translateY(50px);
        opacity: 0;
    }
    to {
        transform: translateY(0);
        opacity: 1;
    }
}

.modal-close {
    position: absolute;
    top: 12px;
    right: 12px;
    background: rgba(255, 255, 255, 0.95);
    border: none;
    border-radius: 50%;
    width: 36px;
    height: 36px;
    font-size: 24px;
    line-height: 1;
    cursor: pointer;
    z-index: 10001;
    transition: all 0.2s ease;
    box-shadow: 0 2px 8px rgba(0, 0, 0, 0.25);
    display: flex;
    align-items: center;
    justify-content: center;
}

.modal-close:hover {
    background: var(--primary-orange);
    color: white;
    transform: rotate(90deg) scale(1.1);
}

/* ============================================================================
   MASTHEAD SECTION - Gradient Background with Headshot & Bio
   ============================================================================ */

.card-masthead {
    background: linear-gradient(135deg, var(--primary-blue) 0%, var(--primary-orange) 100%);
    padding: 24px 20px;
    position: relative;
    overflow: hidden;
}

/* Dynamic country gradient will be applied via inline style */
.card-masthead.country-gradient {
    /* Applied dynamically in JavaScript */
}

/* Semi-transparent black overlay for better text readability */
.card-masthead::after {
    content: '';
    position: absolute;
    top: 0;
    left: 0;
    right: 0;
    bottom: 0;
    background: rgba(0, 0, 0, 0.5);
    z-index: 0;
    pointer-events: none;
}

.card-masthead::before {
    content: '';
    position: absolute;
    top: -50%;
    right: -50%;
    width: 200%;
    height: 200%;
    background: radial-gradient(circle, rgba(255, 255, 255, 0.15) 0%, transparent 70%);
    animation: shimmer 4s infinite;
    z-index: 0;
}

@keyframes shimmer {
    0%, 100% { transform: translate(0, 0); }
    50% { transform: translate(-40px, -40px); }
}

.masthead-content {
    position: relative;
    z-index: 1;
    display: flex;
    gap: 20px;
    align-items: center;
}

/* Left: Headshot and Flag */
.masthead-photo-section {
    flex-shrink: 0;
}

.masthead-photo-wrapper {
    position: relative;
    width: 120px;
    height: 120px;
}

.masthead-photo {
    width: 100%;
    height: 100%;
    border-radius: 50%;
    object-fit: cover;
    border: 4px solid rgba(255, 255, 255, 0.4);
    box-shadow: 0 8px 20px rgba(0, 0, 0, 0.3);
    background: #ddd;
}

.masthead-flag {
    position: absolute;
    bottom: 0;
    right: 0;
    background: rgba(0, 0, 0, 0.75);
    border-radius: 50%;
    width: 36px;
    height: 36px;
    display: flex;
    align-items: center;
    justify-content: center;
    font-size: 20px;
    border: 3px solid white;
    box-shadow: 0 2px 8px rgba(0, 0, 0, 0.3);
}

.flag-emoji {
    line-height: 1;
}

/* Right: Biographical Data */
.masthead-bio-section {
    flex: 1;
    min-width: 0;
    color: white;
}

.athlete-name {
    font-size: 24px;
    font-weight: 800;
    margin: 0 0 12px 0;
    text-shadow: 0 2px 4px rgba(0, 0, 0, 0.2);
    line-height: 1.2;
}

.bio-details {
    display: flex;
    gap: 16px;
    margin-bottom: 16px;
}

.bio-item {
    display: flex;
    align-items: center;
    gap: 6px;
    font-size: 14px;
    background: rgba(255, 255, 255, 0.2);
    padding: 4px 10px;
    border-radius: 20px;
    backdrop-filter: blur(10px);
}

.bio-value {
    font-weight: 600;
}

.masthead-stats-grid {
    display: grid;
    grid-template-columns: repeat(2, 1fr);
    gap: 12px;
}

.masthead-stat {
    background: rgba(255, 255, 255, 0.25);
    padding: 10px 12px;
    border-radius: 8px;
    backdrop-filter: blur(10px);
}

.masthead-stat-label {
    font-size: 11px;
    text-transform: uppercase;
    letter-spacing: 0.5px;
    opacity: 0.9;
    margin-bottom: 4px;
    font-weight: 600;
}

.masthead-stat-value {
    font-size: 18px;
    font-weight: 800;
    text-shadow: 0 1px 2px rgba(0, 0, 0, 0.2);
}

/* ============================================================================
   TABS NAVIGATION
   ============================================================================ */

.tabs-container {
    background: white;
    border-bottom: 1px solid #e5e5e5;
}

.tabs-nav {
    display: flex;
    padding: 0 16px;
}

.tab-button {
    flex: 1;
    background: none;
    border: none;
    padding: 16px 8px;
    font-size: 14px;
    font-weight: 600;
    color: #6b7280;
    cursor: pointer;
    transition: all 0.2s ease;
    border-bottom: 3px solid transparent;
    position: relative;
    top: 1px;
}

.tab-button:hover {
    color: var(--primary-orange);
    background: rgba(255, 105, 0, 0.05);
}

.tab-button.active {
    color: var(--primary-orange);
    border-bottom-color: var(--primary-orange);
}

/* ============================================================================
   TAB CONTENT
   ============================================================================ */

.tab-content-container {
    flex: 1;
    overflow-y: auto;
    background: #f9fafb;
}

.tab-panel {
    display: none;
    padding: 20px;
    padding-bottom: 80px; /* Extra space at bottom for mobile address bar */
    animation: fadeIn 0.3s ease;
    height: 100%;
    overflow-y: auto;
}

.tab-panel.active {
    display: block;
}

.tab-content-header {
    margin-bottom: 16px;
    display: flex;
    align-items: center;
    justify-content: space-between;
}

.tab-content-title {
    font-size: 18px;
    font-weight: 700;
    color: var(--primary-blue);
    margin: 0;
}

/* ============================================================================
   OVERVIEW TAB
   ============================================================================ */

.overview-section {
    background: white;
    border-radius: 12px;
    padding: 20px;
    margin-bottom: 16px;
    box-shadow: 0 1px 3px rgba(0, 0, 0, 0.1);
}

.section-title {
    font-size: 16px;
    font-weight: 700;
    color: var(--text-dark);
    margin: 0 0 16px 0;
    padding-bottom: 12px;
    border-bottom: 2px solid var(--medium-gray);
}

.stats-grid {
    display: grid;
    grid-template-columns: repeat(2, 1fr);
    gap: 12px;
}

.stat-card {
    background: linear-gradient(135deg, #f8f9fa 0%, #e9ecef 100%);
    padding: 16px;
    border-radius: 8px;
    text-align: center;
    border: 2px solid #e9ecef;
    transition: all 0.2s ease;
}

.stat-card:hover {
    transform: translateY(-2px);
    box-shadow: 0 4px 8px rgba(0, 0, 0, 0.1);
    border-color: var(--primary-orange);
}

.stat-label {
    font-size: 12px;
    font-weight: 600;
    text-transform: uppercase;
    letter-spacing: 0.5px;
    color: #6b7280;
    margin-bottom: 8px;
}

.stat-value-large {
    font-size: 24px;
    font-weight: 800;
    color: var(--primary-blue);
}

.profile-grid {
    display: flex;
    flex-direction: column;
    gap: 12px;
}

.profile-row {
    display: flex;
    justify-content: space-between;
    align-items: center;
    padding: 12px;
    background: #f8f9fa;
    border-radius: 6px;
    transition: background 0.2s ease;
}

.profile-row:hover {
    background: #e9ecef;
}

.profile-label {
    font-size: 13px;
    font-weight: 600;
    color: #6b7280;
}

.profile-value {
    font-size: 14px;
    font-weight: 700;
    color: var(--text-dark);
}

.wa-link-button {
    display: flex;
    align-items: center;
    justify-content: center;
    gap: 8px;
    width: 100%;
    padding: 14px 20px;
    background: linear-gradient(135deg, var(--primary-blue) 0%, var(--primary-orange) 100%);
    color: white;
    text-decoration: none;
    border-radius: 8px;
    font-weight: 600;
    font-size: 14px;
    transition: all 0.3s ease;
    box-shadow: 0 4px 6px rgba(0, 0, 0, 0.1);
}

.wa-link-button:hover {
    transform: translateY(-2px);
    box-shadow: 0 6px 12px rgba(0, 0, 0, 0.15);
}

.wa-link-button svg {
    width: 20px;
    height: 20px;
}

/* ============================================================================
   PROGRESSION LIST
   ============================================================================ */

.chart-container {
    position: relative;
    width: 100%;
    height: 300px;
    background: white;
    border-radius: 10px;
    padding: 20px;
    margin-bottom: 16px;
    box-shadow: 0 1px 3px rgba(0, 0, 0, 0.1);
}

.discipline-selector {
    padding: 8px 16px;
    border-radius: 6px;
    border: 2px solid var(--primary-orange);
    background: white;
    color: var(--primary-blue);
    font-weight: 600;
    font-size: 14px;
    cursor: pointer;
    transition: all 0.2s ease;
    margin: 16px 0;
    display: block;
    width: 100%;
    max-width: 300px;
}

.discipline-selector:hover {
    background: var(--primary-orange);
    color: white;
}

.selected-race-info {
    background: white;
    border-radius: 10px;
    padding: 20px;
    box-shadow: 0 1px 3px rgba(0, 0, 0, 0.1);
}

.race-info-title {
    font-size: 16px;
    font-weight: 700;
    color: var(--primary-blue);
    margin: 0 0 12px 0;
}

#race-info-content {
    display: grid;
    grid-template-columns: repeat(2, 1fr);
    gap: 12px;
}

.race-info-item {
    display: flex;
    flex-direction: column;
    gap: 4px;
}

.race-info-label {
    font-size: 12px;
    color: #6b7280;
    font-weight: 600;
    text-transform: uppercase;
    letter-spacing: 0.5px;
}

.race-info-value {
    font-size: 15px;
    color: var(--text-dark);
    font-weight: 700;
}

.progression-list {
    display: flex;
    flex-direction: column;
    gap: 10px;
}

.progression-item {
    background: white;
    border-radius: 10px;
    padding: 16px;
    display: grid;
    grid-template-columns: 50px 1fr 80px;
    gap: 16px;
    align-items: center;
    transition: all 0.2s ease;
    border: 2px solid #e5e5e5;
    box-shadow: 0 1px 3px rgba(0, 0, 0, 0.05);
}

.progression-item:hover {
    border-color: var(--primary-orange);
    box-shadow: 0 4px 8px rgba(0, 0, 0, 0.1);
    transform: translateY(-2px);
}

.progression-year {
    font-weight: 800;
    font-size: 18px;
    color: var(--primary-blue);
}

.progression-details {
    display: flex;
    flex-direction: column;
    gap: 4px;
    min-width: 0;
}

.progression-mark {
    font-weight: 700;
    font-size: 16px;
    color: var(--text-dark);
}

.progression-venue {
    font-size: 12px;
    color: #6b7280;
    white-space: nowrap;
    overflow: hidden;
    text-overflow: ellipsis;
}

.progression-discipline {
    font-size: 11px;
    color: #9ca3af;
    text-transform: uppercase;
    letter-spacing: 0.5px;
}

.progression-badge {
    background: linear-gradient(135deg, var(--primary-orange) 0%, #e55d00 100%);
    color: white;
    padding: 6px 12px;
    border-radius: 20px;
    font-size: 11px;
    font-weight: 700;
    text-align: center;
    text-transform: uppercase;
    letter-spacing: 0.5px;
}

/* ============================================================================
   RESULTS LIST
   ============================================================================ */

.results-list {
    display: flex;
    flex-direction: column;
    gap: 10px;
    max-height: 400px;
    overflow-y: auto;
}

.result-item {
    background: white;
    border-radius: 10px;
    padding: 16px;
    transition: all 0.2s ease;
    border: 2px solid #e5e5e5;
    box-shadow: 0 1px 3px rgba(0, 0, 0, 0.05);
}

.result-item:hover {
    border-color: var(--primary-orange);
    box-shadow: 0 4px 8px rgba(0, 0, 0, 0.1);
    transform: translateY(-2px);
}

.result-header {
    display: flex;
    justify-content: space-between;
    align-items: center;
    margin-bottom: 10px;
}

.result-competition {
    font-weight: 700;
    font-size: 15px;
    color: var(--primary-blue);
    flex: 1;
    white-space: nowrap;
    overflow: hidden;
    text-overflow: ellipsis;
    margin-right: 12px;
}

.result-position {
    background: linear-gradient(135deg, var(--primary-orange) 0%, #e55d00 100%);
    color: white;
    padding: 6px 12px;
    border-radius: 20px;
    font-size: 12px;
    font-weight: 700;
    flex-shrink: 0;
}

.result-details {
    display: flex;
    gap: 16px;
    font-size: 13px;
    color: #6b7280;
}

.result-time {
    font-weight: 700;
    color: var(--text-dark);
    font-family: 'Courier New', monospace;
}

.result-venue {
    flex: 1;
    white-space: nowrap;
    overflow: hidden;
    text-overflow: ellipsis;
}

.result-date {
    flex-shrink: 0;
    font-weight: 600;
}

/* ============================================================================
   LOADING & EMPTY STATES
   ============================================================================ */

.loading-indicator {
    display: inline-flex;
    align-items: center;
    gap: 8px;
    color: var(--primary-orange);
    font-size: 13px;
    font-weight: 600;
}

.loading-indicator::after {
    content: '...';
    animation: dots 1.5s steps(4, end) infinite;
}

@keyframes dots {
    0%, 20% { content: '.'; }
    40% { content: '..'; }
    60%, 100% { content: '...'; }
}

@keyframes slideIn {
    from {
        transform: translateX(400px);
        opacity: 0;
    }
    to {
        transform: translateX(0);
        opacity: 1;
    }
}

@keyframes slideOut {
    from {
        transform: translateX(0);
        opacity: 1;
    }
    to {
        transform: translateX(400px);
        opacity: 0;
    }
}

.empty-state {
    text-align: center;
    padding: 48px 24px;
    color: #9ca3af;
}

.empty-icon {
    width: 48px;
    height: 48px;
    margin: 0 auto 16px;
    opacity: 0.5;
}

.empty-state p {
    font-size: 14px;
    font-weight: 500;
    margin: 0;
}

/* ============================================================================
   RESPONSIVE DESIGN
   ============================================================================ */

/* Tablet (768px and below) */
@media (max-width: 768px) {
    .athlete-card-container {
        max-width: 100%;
        max-height: 95vh;
    }

    .card-masthead {
        padding: 20px 16px;
    }

    .masthead-content {
        gap: 16px;
    }

    .masthead-photo-wrapper {
        width: 100px;
        height: 100px;
    }

    .masthead-flag {
        width: 32px;
        height: 32px;
        font-size: 18px;
    }

    .athlete-name {
        font-size: 20px;
    }

    .masthead-stats-grid {
        gap: 10px;
    }

    .masthead-stat {
        padding: 8px 10px;
    }

    .masthead-stat-value {
        font-size: 16px;
    }

    .tab-button {
        font-size: 13px;
        padding: 14px 6px;
    }

    .tab-panel {
        padding: 16px;
    }

    .stats-grid {
        gap: 10px;
    }

    .stat-value-large {
        font-size: 20px;
    }

    .progression-item {
        grid-template-columns: 45px 1fr 70px;
        gap: 12px;
        padding: 14px;
    }

    .progression-year {
        font-size: 16px;
    }

    .progression-mark {
        font-size: 15px;
    }

    .result-item {
        padding: 14px;
    }
}

/* Mobile (480px and below) */
@media (max-width: 480px) {
    .modal {
        padding: 0;
        align-items: stretch;
    }

    .athlete-card-container {
        max-width: 100%;
        width: 100%;
        max-height: 100vh;
        height: 100vh;
        border-radius: 0;
    }

    .modal-close {
        top: 8px;
        right: 8px;
        width: 32px;
        height: 32px;
        font-size: 20px;
    }

    .card-masthead {
        padding: 12px 10px;
    }

    .masthead-content {
        /* Keep two-column layout but make everything smaller */
        flex-direction: row;
        gap: 10px;
        align-items: center;
    }

    .masthead-photo-section {
        flex-shrink: 0;
    }

    .masthead-photo-wrapper {
        width: 70px;
        height: 70px;
    }

    .masthead-flag {
        width: 24px;
        height: 24px;
        font-size: 14px;
        border-width: 2px;
    }

    .athlete-name {
        font-size: 16px;
        margin-bottom: 8px;
    }

    .bio-details {
        gap: 8px;
        flex-wrap: wrap;
    }

    .bio-item {
        font-size: 10px;
        padding: 3px 6px;
    }

    .masthead-stats-grid {
        grid-template-columns: repeat(2, 1fr);
        gap: 6px;
    }

    .masthead-stat {
        padding: 6px 8px;
    }

    .masthead-stat-label {
        font-size: 9px;
    }

    .masthead-stat-value {
        font-size: 13px;
    }

    .tabs-nav {
        padding: 0 8px;
    }

    .tab-button {
        font-size: 11px;
        padding: 12px 4px;
    }

    .tab-panel {
        padding: 12px;
    }

    .overview-section {
        padding: 16px;
        margin-bottom: 12px;
    }

    .section-title {
        font-size: 14px;
        margin-bottom: 12px;
    }

    .stats-grid {
        grid-template-columns: 1fr;
        gap: 8px;
    }

    .stat-card {
        padding: 12px;
    }

    .stat-value-large {
        font-size: 20px;
    }

    .profile-row {
        padding: 10px;
        flex-direction: column;
        align-items: flex-start;
        gap: 4px;
    }

    .wa-link-button {
        font-size: 13px;
        padding: 12px 16px;
    }

    .progression-item {
        grid-template-columns: 40px 1fr 65px;
        gap: 10px;
        padding: 12px;
    }

    .progression-year {
        font-size: 15px;
    }

    .progression-mark {
        font-size: 14px;
    }

    .progression-venue {
        font-size: 11px;
    }

    .progression-badge {
        font-size: 10px;
        padding: 4px 8px;
    }

    .result-item {
        padding: 12px;
    }

    .result-competition {
        font-size: 14px;
    }

    .result-position {
        font-size: 11px;
        padding: 4px 10px;
    }

    .result-details {
        font-size: 12px;
        gap: 12px;
        flex-wrap: wrap;
    }
}

/* ========================================
   SORTABLE TABLE VIEW FOR ATHLETES
   ======================================== */

.athlete-selection-header {
    display: flex;
    justify-content: space-between;
    align-items: center;
    margin-bottom: 15px;
}

.athlete-selection-header h3 {
    margin: 0;
}

.view-controls {
    display: flex;
    gap: 5px;
}

.view-toggle-btn {
    background: var(--white);
    border: 2px solid var(--medium-gray);
    padding: 8px 12px;
    border-radius: 6px;
    cursor: pointer;
    font-size: 18px;
    transition: all 0.2s ease;
}

.view-toggle-btn:hover {
    border-color: var(--primary-blue);
    background: var(--light-gray);
}

.view-toggle-btn.active {
    background: var(--primary-blue);
    border-color: var(--primary-blue);
    color: var(--white);
}

.athlete-table-container {
    overflow-x: auto;
    margin-top: 15px;
}

.athlete-table {
    width: 100%;
    border-collapse: collapse;
    background: var(--white);
    border-radius: 8px;
    overflow: hidden;
    box-shadow: var(--shadow);
}

.athlete-table thead {
    background: linear-gradient(135deg, var(--primary-blue) 0%, var(--primary-orange) 100%);
    color: var(--white);
}

.athlete-table th {
    padding: 12px 8px;
    text-align: left;
    font-weight: 600;
    font-size: 13px;
    white-space: nowrap;
}

.athlete-table tbody tr {
    border-bottom: 1px solid var(--medium-gray);
    transition: background 0.2s ease;
}

.athlete-table tbody tr:hover {
    background: var(--light-gray);
}

.athlete-table tbody tr.ranked-row {
    background: #e3f2fd;
    cursor: default; /* Only the handle shows move cursor */
    /* Allow touch to work normally - scrolling and tapping */
    touch-action: pan-y; /* Allow vertical scrolling */
    transition: transform 0.15s ease, opacity 0.2s ease, background-color 0.2s ease;
    position: relative;
}

.athlete-table tbody tr.ranked-row:hover {
    background: #bbdefb;
}

.athlete-table tbody tr.ranked-row:active {
    background: #90caf9;
}

/* Visual feedback during drag */
.athlete-table tbody tr.ranked-row[style*="opacity: 0.8"] {
    box-shadow: 0 8px 16px rgba(0, 0, 0, 0.2);
    background: #90caf9 !important;
}

/* Drag handle column */
.drag-handle-header {
    width: 40px;
    padding: 8px 4px !important;
}

.drag-handle-cell {
    width: 40px;
    text-align: center;
    padding: 8px 4px !important;
    cursor: grab;
    user-select: none;
}

.drag-handle {
    display: flex;
    align-items: center;
    justify-content: center;
    width: 100%;
    height: 100%;
    color: #999;
    font-size: 18px;
    transition: color 0.2s ease;
    /* Allow touch to work on handle */
    touch-action: none;
}

.drag-handle:hover {
    color: #666;
}

.drag-handle:active {
    color: var(--primary-orange);
    cursor: grabbing;
}

.drag-grip {
    display: inline-block;
    letter-spacing: -2px;
    line-height: 1;
}

/* On mobile, make the handle slightly larger for easier touch */
@media (max-width: 768px) {
    .drag-handle-cell {
        width: 44px; /* iOS minimum touch target */
    }
    
    .drag-handle {
        font-size: 20px;
    }
}

.athlete-table td {
    padding: 10px 8px;
    font-size: 13px;
    /* Prevent text selection during drag on mobile */
    -webkit-user-select: none;
    -moz-user-select: none;
    -ms-user-select: none;
    user-select: none;
}

.athlete-table .name-cell {
    font-weight: 600;
    color: var(--primary-blue);
}

.athlete-table .name-cell:hover {
    color: var(--primary-orange);
    cursor: pointer;
}

.athlete-table .country-cell {
    white-space: nowrap;
}

.athlete-table .rank-cell {
    text-align: center;
    font-weight: 600;
    color: var(--primary-orange);
}

.athlete-table .rank-cell.top-rank {
    color: #d4af37;
}

.athlete-table .rank-column {
    width: 70px;
    text-align: center;
}

.athlete-table .rank-cell-input {
    text-align: center;
    width: 70px;
}

.athlete-table .table-rank-input {
    width: 50px;
    padding: 4px 6px;
    border: 2px solid var(--medium-gray);
    border-radius: 4px;
    text-align: center;
    font-weight: 700;
    color: var(--primary-blue);
    font-size: 14px;
    background: var(--white);
    transition: all 0.2s ease;
    /* Re-enable text selection for input fields */
    -webkit-user-select: auto;
    -moz-user-select: auto;
    -ms-user-select: auto;
    user-select: auto;
    /* Don't interfere with drag on mobile */
    touch-action: auto;
}

.athlete-table .table-rank-input:hover {
    border-color: var(--primary-blue);
}

.athlete-table .table-rank-input:focus {
    outline: none;
    border-color: var(--primary-orange);
    background: #fff8f0;
    box-shadow: 0 0 0 2px rgba(255, 105, 0, 0.1);
}

.athlete-table .rank-display-cell {
    text-align: center;
    font-weight: 600;
    color: var(--primary-orange);
}

.athlete-table .rank-cell.top-rank {
    color: #d4af37;
}

.athlete-table .pb-cell {
    font-family: 'Courier New', monospace;
    font-weight: 600;
}

.athlete-table .action-column {
    text-align: center;
    width: 100px;
}

.athlete-table .add-btn {
    background: var(--primary-orange);
    color: var(--white);
    border: none;
    padding: 6px 12px;
    border-radius: 4px;
    cursor: pointer;
    font-size: 12px;
    transition: all 0.2s ease;
}

.athlete-table .add-btn:hover {
    background: var(--dark-orange);
    transform: translateY(-1px);
}

.athlete-table .add-btn:disabled {
    background: var(--dark-gray);
    cursor: not-allowed;
    transform: none;
}

.athlete-table .remove-table-btn {
    background: #dc3545;
    color: var(--white);
    border: none;
    padding: 6px 12px;
    border-radius: 4px;
    cursor: pointer;
    font-size: 12px;
    transition: all 0.2s ease;
}

.athlete-table .remove-table-btn:hover {
    background: #c82333;
    transform: translateY(-1px);
}

.athlete-table .selected-badge {
    background: var(--success-green);
    color: var(--white);
    padding: 4px 10px;
    border-radius: 12px;
    font-size: 11px;
    font-weight: 600;
}

/* Rank input for manual editing */
.ranking-item .rank-input {
    width: 40px;
    padding: 4px 6px;
    border: 1px solid var(--medium-gray);
    border-radius: 4px;
    text-align: center;
    font-weight: 700;
    color: var(--primary-blue);
    font-size: 14px;
}

.ranking-item .rank-input:focus {
    outline: none;
    border-color: var(--primary-orange);
    background: #fff8f0;
}

.ranking-item .rank-input::-webkit-inner-spin-button,
.ranking-item .rank-input::-webkit-outer-spin-button {
    opacity: 1;
}

/* Responsive table */
@media (max-width: 768px) {
    .athlete-table {
        font-size: 11px;
    }
    
    .athlete-table th,
    .athlete-table td {
        padding: 8px 4px;
    }
    
    .athlete-table th {
        font-size: 11px;
    }
    
    .view-toggle-btn {
        padding: 6px 10px;
        font-size: 16px;
    }
}

@media (max-width: 480px) {
    .athlete-table {
        font-size: 10px;
    }
    
    .athlete-table th,
    .athlete-table td {
        padding: 6px 2px;
    }
    
    .athlete-table .add-btn {
        padding: 4px 8px;
        font-size: 10px;
    }
}



/* ========== SALARY CAP DRAFT STYLES - NEW DESIGN ========== */

/* Draft Header with Budget */
.draft-header {
    background: var(--primary-orange);
    color: white;
    padding: 12px 20px;
    position: sticky;
    top: 0;
    z-index: 100;
    box-shadow: 0 2px 8px rgba(0,0,0,0.1);
    display: flex;
    justify-content: space-between;
    align-items: center;
    gap: 16px;
}

/* Team Info Section (Left) */
.team-info {
    display: flex;
    align-items: center;
    gap: 12px;
    flex: 1;
    min-width: 0; /* Allow text truncation */
}

.team-avatar-placeholder {
    flex-shrink: 0;
}

.avatar-circle {
    width: 48px;
    height: 48px;
    border-radius: 50%;
    background: rgba(255, 255, 255, 0.2);
    display: flex;
    align-items: center;
    justify-content: center;
    border: 2px solid rgba(255, 255, 255, 0.4);
}

.avatar-initials {
    font-size: 1.2em;
    font-weight: bold;
    color: white;
}

.team-name-display {
    display: flex;
    flex-direction: column;
    gap: 2px;
    min-width: 0; /* Allow text truncation */
}

.team-name-label {
    font-size: 0.7em;
    opacity: 0.8;
    text-transform: uppercase;
    letter-spacing: 0.5px;
}

.team-name-value {
    font-size: 1.1em;
    font-weight: bold;
    white-space: nowrap;
    overflow: hidden;
    text-overflow: ellipsis;
}

/* Compact Budget Section (Right) */
.draft-budget-compact {
    display: flex;
    gap: 16px;
    align-items: center;
}

.budget-metric {
    display: flex;
    flex-direction: column;
    align-items: center;
    gap: 2px;
}

.metric-label {
    font-size: 0.7em;
    opacity: 0.8;
    text-transform: uppercase;
    letter-spacing: 0.5px;
}

.metric-value {
    font-size: 1em;
    font-weight: bold;
}

.budget-remaining.over-budget {
    color: #ff4444;
}

/* Responsive adjustments for small screens */
@media (max-width: 480px) {
    .draft-header {
        padding: 10px 16px;
        gap: 12px;
    }
    
    .avatar-circle {
        width: 40px;
        height: 40px;
    }
    
    .avatar-initials {
        font-size: 1em;
    }
    
    .team-name-value {
        font-size: 1em;
    }
    
    .draft-budget-compact {
        gap: 12px;
    }
    
    .metric-label {
        font-size: 0.65em;
    }
    
    .metric-value {
        font-size: 0.9em;
    }
}

/* Draft Slots Container */
.draft-slots-container {
    padding: 20px;
    display: flex;
    flex-direction: column;
    gap: 16px;
    max-width: 600px;
    margin: 0 auto;
}

/* Individual Draft Slot */
.draft-slot {
    background: white;
    border: 2px solid #e0e0e0;
    border-radius: 12px;
    padding: 20px;
    min-height: 80px;
    cursor: pointer;
    transition: all 0.2s ease;
    display: flex;
    align-items: center;
    gap: 16px;
    position: relative;
}

.draft-slot:hover {
    border-color: var(--primary-orange);
    box-shadow: 0 4px 12px rgba(255, 105, 0, 0.2);
}

.draft-slot.empty {
    background: #f8f9fa;
}

.draft-slot.filled {
    background: white;
    border-color: var(--primary-orange);
}

.slot-label {
    font-size: 1.5em;
    font-weight: bold;
    color: var(--text-dark);
    min-width: 60px;
}

/* Hide label when slot is filled */
.draft-slot.filled .slot-label {
    display: none;
}

.slot-content {
    flex: 1;
    display: flex;
    align-items: center;
    justify-content: space-between;
    gap: 12px;
}

.slot-headshot {
    flex-shrink: 0;
}

.slot-headshot-img {
    width: 50px;
    height: 50px;
    border-radius: 50%;
    object-fit: cover;
    border: 2px solid #e9ecef;
}

.slot-placeholder {
    color: #999;
    font-style: italic;
}

.slot-athlete-info {
    display: flex;
    flex-direction: column;
    gap: 4px;
    flex: 1;
}

.slot-athlete-name {
    font-weight: 600;
    font-size: 1.05em;
    color: var(--text-dark);
}

.slot-athlete-details {
    font-size: 0.85em;
    color: #666;
}

.slot-athlete-salary {
    font-size: 1.2em;
    font-weight: bold;
    color: var(--primary-orange);
}

.slot-remove-btn {
    background: #ff4444;
    color: white;
    border: none;
    border-radius: 50%;
    width: 32px;
    height: 32px;
    font-size: 20px;
    cursor: pointer;
    display: flex;
    align-items: center;
    justify-content: center;
    transition: all 0.2s ease;
}

.slot-remove-btn:hover {
    background: #cc0000;
    transform: scale(1.1);
}

/* Submit Container */
.draft-submit-container {
    padding: 20px;
    text-align: center;
}

.draft-submit-container button {
    width: 100%;
    max-width: 400px;
}

/* Roster Navigation (shown after lock) */
#roster-navigation {
    padding: 0 20px 20px;
    text-align: center;
    justify-content: center;
    gap: 12px;
}

#roster-navigation button {
    flex: 1;
    max-width: 250px;
}

/* Selection Modal (slides in from right) */
.selection-modal {
    position: fixed;
    top: 0;
    right: -100%;
    width: 100%;
    max-width: 500px;
    height: 100%;
    background: white;
    box-shadow: -4px 0 16px rgba(0,0,0,0.2);
    z-index: 1000;
    transition: right 0.3s ease;
    display: flex;
    flex-direction: column;
}

.selection-modal.active {
    right: 0;
}

.modal-header {
    background: var(--primary-blue);
    color: white;
    padding: 16px 20px;
    display: flex;
    align-items: center;
    gap: 12px;
}

.modal-back-btn {
    background: none;
    border: none;
    color: white;
    font-size: 24px;
    cursor: pointer;
    padding: 0;
    display: flex;
    align-items: center;
    justify-content: center;
    width: 32px;
    height: 32px;
}

.back-arrow {
    font-size: 28px;
    line-height: 1;
}

.modal-header h3 {
    margin: 0;
    font-size: 1.2em;
}

/* Sort Tabs */
.modal-sort-tabs {
    display: flex;
    background: #f8f9fa;
    padding: 8px 12px;
    gap: 8px;
    border-bottom: 2px solid #e0e0e0;
}

.sort-tab {
    flex: 1;
    padding: 10px;
    background: white;
    border: 2px solid #e0e0e0;
    border-radius: 8px;
    cursor: pointer;
    font-weight: 600;
    transition: all 0.2s ease;
}

.sort-tab.active {
    background: var(--primary-orange);
    color: white;
    border-color: var(--primary-orange);
}

/* Modal Athlete List */
.modal-athlete-list {
    flex: 1;
    overflow-y: auto;
    padding: 12px;
}

.modal-athlete-item {
    background: white;
    border: 2px solid #e0e0e0;
    border-radius: 8px;
    padding: 12px;
    margin-bottom: 12px;
    display: flex;
    align-items: center;
    gap: 12px;
    cursor: pointer;
    transition: all 0.2s ease;
}

.modal-athlete-item:hover {
    border-color: var(--primary-orange);
    box-shadow: 0 2px 8px rgba(255, 105, 0, 0.2);
}

.modal-athlete-item.selected {
    border-color: #4caf50;
    background: #f1f8f4;
}

.modal-athlete-item.disabled {
    opacity: 0.5;
    cursor: not-allowed;
}

.modal-athlete-info {
    flex: 1;
    display: flex;
    flex-direction: column;
    gap: 4px;
}

.modal-athlete-name {
    font-weight: 600;
    font-size: 1.05em;
    color: var(--text-dark);
}

.modal-athlete-stats {
    font-size: 0.85em;
    color: #666;
}

.modal-athlete-salary {
    font-size: 1.1em;
    font-weight: bold;
    color: var(--primary-orange);
    margin-right: 8px;
}

.modal-add-btn {
    background: var(--primary-orange);
    color: white;
    border: none;
    border-radius: 50%;
    width: 36px;
    height: 36px;
    font-size: 24px;
    cursor: pointer;
    display: flex;
    align-items: center;
    justify-content: center;
    transition: all 0.2s ease;
}

.modal-add-btn:hover {
    background: #e65c00;
    transform: scale(1.1);
}

.modal-add-btn:disabled {
    background: #ccc;
    cursor: not-allowed;
    transform: none;
}

/* Detail Modal (slides up from bottom) */
.detail-modal {
    position: fixed;
    bottom: -100%;
    left: 0;
    right: 0;
    height: 80%;
    background: rgba(0,0,0,0.5);
    z-index: 2000;
    transition: bottom 0.3s ease;
}

.detail-modal.active {
    bottom: 0;
}

.detail-modal-content {
    position: absolute;
    bottom: 0;
    left: 0;
    right: 0;
    height: 100%;
    background: white;
    border-top-left-radius: 20px;
    border-top-right-radius: 20px;
    overflow-y: auto;
}

.detail-header {
    padding: 16px 20px;
    border-bottom: 1px solid #e0e0e0;
    position: sticky;
    top: 0;
    background: white;
    z-index: 10;
}

.modal-close-btn {
    background: none;
    border: none;
    font-size: 32px;
    cursor: pointer;
    color: #666;
    line-height: 1;
    padding: 0;
}

#athlete-detail-content {
    padding: 20px;
}

.detail-athlete-header {
    text-align: center;
    margin-bottom: 24px;
}

.detail-athlete-headshot {
    width: 120px;
    height: 120px;
    border-radius: 50%;
    object-fit: cover;
    margin: 0 auto 16px;
    display: block;
    border: 4px solid var(--primary-orange);
}

.detail-athlete-name {
    font-size: 1.5em;
    font-weight: bold;
    color: var(--text-dark);
    margin-bottom: 8px;
}

.detail-athlete-country {
    font-size: 1.1em;
    color: #666;
    margin-bottom: 12px;
}

.detail-athlete-salary {
    font-size: 1.8em;
    font-weight: bold;
    color: var(--primary-orange);
}

.detail-stats-grid {
    display: grid;
    grid-template-columns: 1fr 1fr;
    gap: 16px;
    margin-bottom: 24px;
}

.detail-stat {
    background: #f8f9fa;
    padding: 16px;
    border-radius: 8px;
    text-align: center;
}

.detail-stat-label {
    font-size: 0.85em;
    color: #666;
    margin-bottom: 4px;
}

.detail-stat-value {
    font-size: 1.3em;
    font-weight: bold;
    color: var(--text-dark);
}

.detail-add-button {
    width: 100%;
    padding: 16px;
    font-size: 1.1em;
    font-weight: bold;
    margin-top: 20px;
}

/* Responsive Design */
@media (max-width: 768px) {
    .draft-slots-container {
        padding: 12px;
        gap: 12px;
    }
    
    .draft-slot {
        padding: 16px;
        min-height: 70px;
    }
    
    .slot-label {
        font-size: 1.3em;
        min-width: 50px;
    }
    
    .selection-modal {
        max-width: 100%;
    }
    
    .detail-stats-grid {
        grid-template-columns: 1fr;
    }
}

@media (max-width: 480px) {
    .budget-row .budget-value {
        font-size: 1em;
    }
    
    .draft-slot {
        padding: 12px;
        gap: 12px;
    }
    
    .slot-label {
        font-size: 1.1em;
        min-width: 45px;
    }
    
    .slot-athlete-name {
        font-size: 0.95em;
    }
    
    .slot-athlete-salary {
        font-size: 1.05em;
    }
}

<<<<<<< HEAD
/* Manage Players/Teams Page Styles */
.manage-teams-container {
    margin: 24px 0;
    overflow-x: auto;
}

.teams-status-table {
    width: 100%;
    border-collapse: collapse;
    background: white;
    border-radius: 8px;
    overflow: hidden;
    box-shadow: 0 2px 8px rgba(0, 0, 0, 0.1);
}

.teams-status-table thead {
    background: linear-gradient(135deg, var(--primary-blue) 0%, #1e2a6e 100%);
    color: white;
}

.teams-status-table th {
    padding: 16px 12px;
    text-align: left;
    font-weight: 600;
    font-size: 14px;
    letter-spacing: 0.5px;
}

.teams-status-table tbody tr {
    border-bottom: 1px solid #e5e7eb;
    transition: background-color 0.2s;
}

.teams-status-table tbody tr:hover {
    background-color: #f9fafb;
}

.teams-status-table tbody tr:last-child {
    border-bottom: none;
}

.teams-status-table td {
    padding: 16px 12px;
    font-size: 14px;
}

.team-row-submitted {
    background-color: #f0fdf4;
}

.team-row-pending {
    background-color: #fefce8;
}

.badge-success {
    display: inline-block;
    padding: 4px 12px;
    background-color: #10b981;
    color: white;
    border-radius: 12px;
    font-size: 12px;
    font-weight: 600;
}

.badge-pending {
    display: inline-block;
    padding: 4px 12px;
    background-color: #94a3b8;
    color: white;
    border-radius: 12px;
    font-size: 12px;
    font-weight: 600;
}

.btn-copy-mini {
    background: none;
    border: 1px solid #e5e7eb;
    padding: 4px 8px;
    border-radius: 4px;
    cursor: pointer;
    font-size: 14px;
    transition: all 0.2s;
}

.btn-copy-mini:hover {
    background-color: #f3f4f6;
    border-color: #d1d5db;
}

.btn-mini {
    background-color: var(--primary-blue);
    color: white;
    border: none;
    padding: 6px 16px;
    border-radius: 4px;
    cursor: pointer;
    font-size: 13px;
    font-weight: 500;
    transition: background-color 0.2s;
}

.btn-mini:hover {
    background-color: #1e2a6e;
}

/* Mobile responsiveness for teams table */
@media (max-width: 768px) {
    .teams-status-table {
        font-size: 12px;
    }
    
    .teams-status-table th,
    .teams-status-table td {
        padding: 12px 8px;
    }
    
    .draft-status-column {
        display: none; /* Hide draft status on mobile */
=======
/* ============================================================================
   LEADERBOARD STYLES
   ============================================================================ */

/* Leaderboard Tabs */
.leaderboard-tabs {
    display: flex;
    gap: 0;
    margin-bottom: 20px;
    border-bottom: 2px solid #e0e0e0;
}

.leaderboard-tab {
    flex: 1;
    padding: 12px 20px;
    background: transparent;
    border: none;
    border-bottom: 3px solid transparent;
    color: var(--dark-gray);
    font-weight: 500;
    font-size: 1em;
    cursor: pointer;
    transition: all 0.3s ease;
    position: relative;
    bottom: -2px; /* Overlap the container border */
}

.leaderboard-tab:hover {
    color: var(--primary-orange);
    background: rgba(255, 105, 0, 0.05);
}

.leaderboard-tab.active {
    color: var(--primary-orange);
    border-bottom-color: var(--primary-orange);
    font-weight: 600;
}

.leaderboard-tab-content {
    display: none;
}

.leaderboard-tab-content.active {
    display: block;
}

.leaderboard-container {
    display: flex;
    flex-direction: column;
    gap: 12px;
    max-width: 600px;
    margin: 0 auto;
    padding: 0 20px 20px;
}

.live-results-notice {
    background: linear-gradient(135deg, #ff6900 0%, #ff8c00 100%);
    color: white;
    padding: 12px 16px;
    border-radius: 8px;
    text-align: center;
    font-weight: 500;
    margin-bottom: 8px;
    display: flex;
    align-items: center;
    justify-content: center;
    gap: 8px;
}

.live-indicator {
    animation: pulse 2s ease-in-out infinite;
    font-size: 12px;
}

@keyframes pulse {
    0%, 100% { opacity: 1; }
    50% { opacity: 0.5; }
}

.leaderboard-row {
    background: white;
    border-radius: 12px;
    padding: 16px;
    display: flex;
    align-items: center;
    gap: 16px;
    box-shadow: 0 2px 8px rgba(0,0,0,0.08);
    transition: all 0.2s ease;
    cursor: pointer;
}

.leaderboard-row:hover {
    transform: translateY(-2px);
    box-shadow: 0 4px 16px rgba(0,0,0,0.12);
    background: #fafafa;
}

.leaderboard-row:active {
    transform: translateY(0);
}

.leaderboard-row-highlight {
    background: linear-gradient(135deg, #fff3e6 0%, #ffe6cc 100%);
    border: 2px solid #ff6900;
}

.leaderboard-row-highlight:hover {
    background: linear-gradient(135deg, #ffe6cc 0%, #ffd9b3 100%);
}

.leaderboard-rank-section {
    display: flex;
    align-items: center;
    justify-content: center;
    min-width: 50px;
}

.rank-medal {
    font-size: 32px;
    line-height: 1;
}

.rank-number {
    font-size: 20px;
    font-weight: bold;
    color: #666;
}

.leaderboard-team-section {
    flex: 1;
    display: flex;
    flex-direction: column;
    gap: 4px;
}

.leaderboard-team-name {
    font-size: 18px;
    font-weight: 600;
    color: #2c3e50;
}

.leaderboard-team-stats {
    font-size: 13px;
    color: #7f8c8d;
}

.leaderboard-score-section {
    display: flex;
    flex-direction: column;
    align-items: flex-end;
    gap: 2px;
}

.leaderboard-total-points {
    font-size: 28px;
    font-weight: bold;
    color: #2c39a2;
}

.leaderboard-points-label {
    font-size: 11px;
    color: #95a5a6;
    text-transform: uppercase;
    letter-spacing: 0.5px;
}

.leaderboard-ellipsis {
    text-align: center;
    color: #bdc3c7;
    padding: 8px;
    font-size: 20px;
    font-weight: bold;
}

/* Race Results Styles */
.race-results-container {
    max-width: 800px;
    margin: 0 auto;
    padding: 0 20px 20px;
}

.race-gender-section {
    margin-bottom: 30px;
}

.gender-header {
    font-size: 1.2em;
    font-weight: 600;
    color: var(--primary-blue);
    margin-bottom: 12px;
    padding-bottom: 8px;
    border-bottom: 2px solid var(--primary-orange);
}

.race-results-list {
    display: flex;
    flex-direction: column;
    gap: 10px;
}

.race-result-row {
    display: grid;
    grid-template-columns: 50px 1fr auto auto;
    gap: 12px;
    align-items: center;
    background: white;
    padding: 12px;
    border-radius: 8px;
    border: 1px solid #e0e0e0;
    cursor: pointer;
    transition: all 0.2s ease;
}

.race-result-row:hover {
    border-color: var(--primary-orange);
    box-shadow: 0 2px 8px rgba(255, 105, 0, 0.15);
    transform: translateY(-1px);
}

.race-result-placement {
    text-align: center;
}

.placement-medal {
    font-size: 24px;
}

.placement-number {
    font-size: 18px;
    font-weight: 600;
    color: var(--dark-gray);
}

.race-result-athlete {
    display: flex;
    align-items: center;
    gap: 12px;
}

.race-result-headshot {
    width: 48px;
    height: 48px;
    border-radius: 50%;
    object-fit: cover;
    border: 2px solid #e0e0e0;
}

.athlete-details {
    display: flex;
    flex-direction: column;
    gap: 4px;
}

.athlete-name {
    font-weight: 600;
    color: #2c3e50;
    font-size: 15px;
}

.athlete-meta {
    display: flex;
    gap: 12px;
    font-size: 13px;
    color: #7f8c8d;
}

.athlete-country {
    display: flex;
    align-items: center;
    gap: 4px;
}

.athlete-pb {
    color: #95a5a6;
}

.race-result-performance {
    text-align: right;
}

.finish-time {
    font-size: 18px;
    font-weight: 600;
    color: var(--primary-blue);
}

.time-gap {
    font-size: 13px;
    color: #95a5a6;
    margin-top: 2px;
}

.race-result-points {
    text-align: right;
    min-width: 80px;
}

.points-value {
    font-size: 20px;
    font-weight: bold;
    color: var(--primary-orange);
}

.points-breakdown {
    font-size: 11px;
    color: #95a5a6;
    margin-top: 2px;
}

/* Mobile Responsive for Race Results */
@media (max-width: 768px) {
    .race-result-row {
        grid-template-columns: 40px 1fr;
        gap: 10px;
        padding: 10px;
    }
    
    .race-result-placement {
        grid-row: 1 / 3;
    }
    
    .race-result-athlete {
        grid-column: 2;
    }
    
    .race-result-performance {
        grid-column: 2;
        text-align: left;
        display: flex;
        justify-content: space-between;
        align-items: center;
    }
    
    .race-result-points {
        grid-column: 2;
        text-align: left;
        display: flex;
        justify-content: space-between;
        align-items: center;
        border-top: 1px solid #f0f0f0;
        padding-top: 8px;
        margin-top: 4px;
    }
    
    .race-result-headshot {
        width: 40px;
        height: 40px;
    }
    
    .athlete-name {
        font-size: 14px;
    }
    
    .finish-time {
        font-size: 16px;
    }
    
    .points-value {
        font-size: 18px;
    }
}

/* Team Details Modal */
.team-details-modal-overlay {
    position: fixed;
    top: 0;
    left: 0;
    right: 0;
    bottom: 0;
    background: rgba(0, 0, 0, 0.7);
    display: flex;
    align-items: center;
    justify-content: center;
    z-index: 10000;
    animation: fadeIn 0.2s ease;
}

.team-details-modal {
    background: white;
    border-radius: 12px;
    max-width: 600px;
    width: 90%;
    max-height: 85vh;
    overflow-y: auto;
    box-shadow: 0 10px 40px rgba(0, 0, 0, 0.3);
    animation: slideUp 0.3s ease;
}

@keyframes fadeIn {
    from { opacity: 0; }
    to { opacity: 1; }
}

@keyframes slideUp {
    from {
        opacity: 0;
        transform: translateY(20px);
    }
    to {
        opacity: 1;
        transform: translateY(0);
    }
}

.team-details-header {
    display: flex;
    justify-content: space-between;
    align-items: center;
    padding: 20px 24px;
    border-bottom: 2px solid #f0f0f0;
}

.team-details-header h2 {
    margin: 0;
    font-size: 24px;
    color: var(--primary-orange);
}

.modal-close-btn {
    background: none;
    border: none;
    font-size: 32px;
    color: #999;
    cursor: pointer;
    padding: 0;
    width: 32px;
    height: 32px;
    display: flex;
    align-items: center;
    justify-content: center;
    transition: color 0.2s;
}

.modal-close-btn:hover {
    color: #333;
}

.team-details-summary {
    display: grid;
    grid-template-columns: 1fr 1fr;
    gap: 16px;
    padding: 24px;
    background: linear-gradient(135deg, #f8f9fa 0%, #e9ecef 100%);
}

.summary-stat {
    text-align: center;
    padding: 16px;
    background: white;
    border-radius: 8px;
    box-shadow: 0 2px 8px rgba(0, 0, 0, 0.08);
}

.stat-label {
    font-size: 12px;
    text-transform: uppercase;
    color: #666;
    font-weight: 600;
    letter-spacing: 0.5px;
    margin-bottom: 8px;
    display: block;
}

.stat-value {
    font-size: 28px;
    font-weight: bold;
    color: var(--primary-blue);
    display: block;
}

.team-details-athletes {
    padding: 24px;
}

.gender-section {
    margin-bottom: 24px;
}

.gender-section:last-child {
    margin-bottom: 0;
}

.gender-section h3 {
    font-size: 14px;
    font-weight: 600;
    text-transform: uppercase;
    color: #666;
    margin: 0 0 12px 0;
    letter-spacing: 0.5px;
}

/* Athlete Cards - 3-Column Layout */
.athlete-card {
    display: flex;
    align-items: center;
    gap: 16px;
    background: white;
    border: 2px solid #e9ecef;
    border-radius: 8px;
    padding: 12px;
    margin-bottom: 8px;
    transition: all 0.2s;
}

.athlete-card:hover {
    border-color: var(--primary-orange);
    box-shadow: 0 2px 8px rgba(255, 105, 0, 0.15);
}

/* Left Column: Headshot + Name */
.athlete-card-left {
    display: flex;
    align-items: center;
    gap: 12px;
    flex: 1;
    min-width: 0;
}

.athlete-headshot {
    width: 50px;
    height: 50px;
    border-radius: 50%;
    object-fit: cover;
    flex-shrink: 0;
    border: 2px solid #e9ecef;
}

.athlete-info {
    flex: 1;
    min-width: 0;
}

.athlete-name {
    font-size: 16px;
    font-weight: 700;
    color: #333;
    margin-bottom: 4px;
    white-space: nowrap;
    overflow: hidden;
    text-overflow: ellipsis;
}

.athlete-meta {
    display: flex;
    gap: 8px;
    font-size: 13px;
    color: #666;
}

.athlete-country {
    font-weight: 600;
    color: #666;
}

.athlete-salary {
    color: #999;
}

/* Center Column: Race Results */
.athlete-card-center {
    text-align: center;
    min-width: 100px;
}

.race-time {
    font-size: 16px;
    font-weight: 700;
    color: #333;
    margin-bottom: 4px;
}

.race-details {
    display: flex;
    gap: 8px;
    justify-content: center;
    font-size: 13px;
    color: #999;
}

.race-placement {
    font-weight: 600;
}

.race-gap {
    font-weight: 400;
}

/* Right Column: Points */
.athlete-card-right {
    text-align: right;
    min-width: 90px;
}

.points-value {
    font-size: 18px;
    font-weight: 700;
    color: var(--primary-blue);
    margin-bottom: 4px;
}

.points-notation {
    display: flex;
    align-items: center;
    justify-content: flex-end;
    gap: 4px;
}

.breakdown-code {
    font-size: 11px;
    font-family: 'Monaco', 'Courier New', monospace;
    color: #999;
    font-weight: 600;
}

.info-icon {
    background: none;
    border: none;
    cursor: pointer;
    font-size: 14px;
    color: #999;
    padding: 0;
    width: 16px;
    height: 16px;
    display: flex;
    align-items: center;
    justify-content: center;
    transition: color 0.2s;
    flex-shrink: 0;
}

.info-icon:hover {
    color: var(--primary-blue);
}

/* Points Info Modal */
.points-info-modal-overlay {
    position: fixed;
    top: 0;
    left: 0;
    right: 0;
    bottom: 0;
    background: rgba(0, 0, 0, 0.7);
    display: flex;
    justify-content: center;
    align-items: center;
    z-index: 10001;
    animation: fadeIn 0.2s ease-in;
}

.points-info-modal {
    background: white;
    border-radius: 12px;
    max-width: 500px;
    width: 90%;
    max-height: 80vh;
    overflow-y: auto;
    box-shadow: 0 10px 40px rgba(0, 0, 0, 0.3);
    animation: slideUp 0.3s ease-out;
}

.points-info-header {
    display: flex;
    justify-content: space-between;
    align-items: center;
    padding: 20px 24px;
    border-bottom: 2px solid #f0f0f0;
}

.points-info-header h3 {
    margin: 0;
    font-size: 20px;
    color: var(--primary-blue);
}

.points-info-content {
    padding: 24px;
}

.notation-explanation {
    margin-bottom: 24px;
}

.notation-row {
    display: flex;
    gap: 16px;
    margin-bottom: 16px;
    align-items: flex-start;
}

.notation-row:last-child {
    margin-bottom: 0;
}

.notation-code {
    font-family: 'Monaco', 'Courier New', monospace;
    font-size: 14px;
    font-weight: bold;
    color: white;
    background: var(--primary-blue);
    padding: 6px 12px;
    border-radius: 4px;
    min-width: 40px;
    text-align: center;
    flex-shrink: 0;
}

.notation-desc {
    font-size: 14px;
    line-height: 1.5;
    color: #333;
}

.notation-example {
    background: #f8f9fa;
    padding: 16px;
    border-radius: 8px;
    border-left: 4px solid var(--primary-orange);
}

.notation-example strong {
    display: block;
    margin-bottom: 8px;
    color: var(--primary-orange);
}

.notation-example ul {
    margin: 8px 0 0 0;
    padding-left: 20px;
}

.notation-example li {
    margin-bottom: 4px;
    font-size: 14px;
    color: #666;
}

/* Mobile responsive */
@media (max-width: 768px) {
    .leaderboard-container {
        padding: 0 12px 12px;
    }
    
    .leaderboard-row {
        padding: 12px;
        gap: 12px;
    }
    
    .leaderboard-team-name {
        font-size: 16px;
    }
    
    .leaderboard-total-points {
        font-size: 24px;
    }
    
    .team-details-modal {
        width: 95%;
        max-height: 90vh;
    }
    
    .team-details-summary {
        grid-template-columns: 1fr;
        gap: 12px;
    }
    
    .athlete-card {
        flex-direction: column;
        align-items: flex-start;
        gap: 12px;
        padding: 12px;
    }
    
    .athlete-card-left {
        width: 100%;
    }
    
    .athlete-card-center {
        width: 100%;
        text-align: left;
        display: flex;
        justify-content: space-between;
        align-items: center;
    }
    
    .race-details {
        justify-content: flex-end;
    }
    
    .athlete-card-right {
        width: 100%;
        display: flex;
        justify-content: space-between;
        align-items: center;
    }
    
    .points-notation {
        justify-content: flex-start;
    }
    
    .points-info-modal {
        width: 95%;
        max-height: 85vh;
>>>>>>> 68ed0544
    }
}<|MERGE_RESOLUTION|>--- conflicted
+++ resolved
@@ -3260,126 +3260,6 @@
     }
 }
 
-<<<<<<< HEAD
-/* Manage Players/Teams Page Styles */
-.manage-teams-container {
-    margin: 24px 0;
-    overflow-x: auto;
-}
-
-.teams-status-table {
-    width: 100%;
-    border-collapse: collapse;
-    background: white;
-    border-radius: 8px;
-    overflow: hidden;
-    box-shadow: 0 2px 8px rgba(0, 0, 0, 0.1);
-}
-
-.teams-status-table thead {
-    background: linear-gradient(135deg, var(--primary-blue) 0%, #1e2a6e 100%);
-    color: white;
-}
-
-.teams-status-table th {
-    padding: 16px 12px;
-    text-align: left;
-    font-weight: 600;
-    font-size: 14px;
-    letter-spacing: 0.5px;
-}
-
-.teams-status-table tbody tr {
-    border-bottom: 1px solid #e5e7eb;
-    transition: background-color 0.2s;
-}
-
-.teams-status-table tbody tr:hover {
-    background-color: #f9fafb;
-}
-
-.teams-status-table tbody tr:last-child {
-    border-bottom: none;
-}
-
-.teams-status-table td {
-    padding: 16px 12px;
-    font-size: 14px;
-}
-
-.team-row-submitted {
-    background-color: #f0fdf4;
-}
-
-.team-row-pending {
-    background-color: #fefce8;
-}
-
-.badge-success {
-    display: inline-block;
-    padding: 4px 12px;
-    background-color: #10b981;
-    color: white;
-    border-radius: 12px;
-    font-size: 12px;
-    font-weight: 600;
-}
-
-.badge-pending {
-    display: inline-block;
-    padding: 4px 12px;
-    background-color: #94a3b8;
-    color: white;
-    border-radius: 12px;
-    font-size: 12px;
-    font-weight: 600;
-}
-
-.btn-copy-mini {
-    background: none;
-    border: 1px solid #e5e7eb;
-    padding: 4px 8px;
-    border-radius: 4px;
-    cursor: pointer;
-    font-size: 14px;
-    transition: all 0.2s;
-}
-
-.btn-copy-mini:hover {
-    background-color: #f3f4f6;
-    border-color: #d1d5db;
-}
-
-.btn-mini {
-    background-color: var(--primary-blue);
-    color: white;
-    border: none;
-    padding: 6px 16px;
-    border-radius: 4px;
-    cursor: pointer;
-    font-size: 13px;
-    font-weight: 500;
-    transition: background-color 0.2s;
-}
-
-.btn-mini:hover {
-    background-color: #1e2a6e;
-}
-
-/* Mobile responsiveness for teams table */
-@media (max-width: 768px) {
-    .teams-status-table {
-        font-size: 12px;
-    }
-    
-    .teams-status-table th,
-    .teams-status-table td {
-        padding: 12px 8px;
-    }
-    
-    .draft-status-column {
-        display: none; /* Hide draft status on mobile */
-=======
 /* ============================================================================
    LEADERBOARD STYLES
    ============================================================================ */
@@ -4182,6 +4062,126 @@
     .points-info-modal {
         width: 95%;
         max-height: 85vh;
->>>>>>> 68ed0544
+    }
+}
+
+/* Manage Players/Teams Page Styles */
+.manage-teams-container {
+    margin: 24px 0;
+    overflow-x: auto;
+}
+
+.teams-status-table {
+    width: 100%;
+    border-collapse: collapse;
+    background: white;
+    border-radius: 8px;
+    overflow: hidden;
+    box-shadow: 0 2px 8px rgba(0, 0, 0, 0.1);
+}
+
+.teams-status-table thead {
+    background: linear-gradient(135deg, var(--primary-blue) 0%, #1e2a6e 100%);
+    color: white;
+}
+
+.teams-status-table th {
+    padding: 16px 12px;
+    text-align: left;
+    font-weight: 600;
+    font-size: 14px;
+    letter-spacing: 0.5px;
+}
+
+.teams-status-table tbody tr {
+    border-bottom: 1px solid #e5e7eb;
+    transition: background-color 0.2s;
+}
+
+.teams-status-table tbody tr:hover {
+    background-color: #f9fafb;
+}
+
+.teams-status-table tbody tr:last-child {
+    border-bottom: none;
+}
+
+.teams-status-table td {
+    padding: 16px 12px;
+    font-size: 14px;
+}
+
+.team-row-submitted {
+    background-color: #f0fdf4;
+}
+
+.team-row-pending {
+    background-color: #fefce8;
+}
+
+.badge-success {
+    display: inline-block;
+    padding: 4px 12px;
+    background-color: #10b981;
+    color: white;
+    border-radius: 12px;
+    font-size: 12px;
+    font-weight: 600;
+}
+
+.badge-pending {
+    display: inline-block;
+    padding: 4px 12px;
+    background-color: #94a3b8;
+    color: white;
+    border-radius: 12px;
+    font-size: 12px;
+    font-weight: 600;
+}
+
+.btn-copy-mini {
+    background: none;
+    border: 1px solid #e5e7eb;
+    padding: 4px 8px;
+    border-radius: 4px;
+    cursor: pointer;
+    font-size: 14px;
+    transition: all 0.2s;
+}
+
+.btn-copy-mini:hover {
+    background-color: #f3f4f6;
+    border-color: #d1d5db;
+}
+
+.btn-mini {
+    background-color: var(--primary-blue);
+    color: white;
+    border: none;
+    padding: 6px 16px;
+    border-radius: 4px;
+    cursor: pointer;
+    font-size: 13px;
+    font-weight: 500;
+    transition: background-color 0.2s;
+}
+
+.btn-mini:hover {
+    background-color: #1e2a6e;
+}
+
+/* Mobile responsiveness for teams table */
+@media (max-width: 768px) {
+    .teams-status-table {
+        font-size: 12px;
+    }
+    
+    .teams-status-table th,
+    .teams-status-table td {
+        padding: 12px 8px;
+    }
+    
+    .draft-status-column {
+        display: none; /* Hide draft status on mobile */
     }
 }