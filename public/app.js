--- conflicted
+++ resolved
@@ -1442,8 +1442,6 @@
     });
 }
 
-<<<<<<< HEAD
-=======
 // Display leaderboard with team rankings
 async function displayLeaderboard() {
     const container = document.getElementById('leaderboard-display');
@@ -1550,7 +1548,6 @@
     `;
 }
 
->>>>>>> 12b9e21b
 function displayTeams() {
     const container = document.getElementById('teams-display');
     container.innerHTML = '';
