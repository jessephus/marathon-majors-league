--- conflicted
+++ resolved
@@ -4,22 +4,16 @@
 
 ## 📁 Documentation Organization
 
-<<<<<<< HEAD
-Our documentation is organized into **5 main categories** with **29 total documents**.
-=======
-Our documentation is organized into **5 main categories** with **27 total documents**.
->>>>>>> dcaf2880
+Our documentation is organized into **5 main categories** with **35 total documents**.
 
 **Naming Convention:** All files are prefixed with their category for easy identification:
 - `CORE_*.md` - Essential guides (6 docs)
 - `TECH_*.md` - Technical reference (6 docs)
 - `FEATURE_*.md` - Game features (6 docs)
-<<<<<<< HEAD
-- `PROCESS_*.md` - Project history (10 docs)
-=======
-- `PROCESS_*.md` - Project history (9 docs)
->>>>>>> dcaf2880
+- `PROCESS_*.md` - Project history (14 docs)
 - `SETUP_*.md` - Configuration guides (1 doc)
+- `MIGRATION_*.md` - Migration guides (1 doc)
+- `BUGFIX_*.md` - Bug fix documentation (1 doc)
 
 ---
 
@@ -89,12 +83,9 @@
 | Document | Purpose | When to Read |
 |----------|---------|--------------|
 | **[PROCESS_MONOLITH_AUDIT.md](PROCESS_MONOLITH_AUDIT.md)** | Monolith audit and modularization guide | Planning componentization |
-<<<<<<< HEAD
 | **[PROCESS_ROUTING_PHASE1.md](PROCESS_ROUTING_PHASE1.md)** | Routing Phase 1 implementation summary | Understanding new page structure |
 | **[PROCESS_SSR_STRATEGY.md](PROCESS_SSR_STRATEGY.md)** | Server-side rendering strategy for Next.js migration | Understanding SSR implementation |
-=======
 | **[MIGRATION_LANDING_PAGE_SSR.md](MIGRATION_LANDING_PAGE_SSR.md)** | Landing page SSR migration guide | Implementing/understanding SSR |
->>>>>>> dcaf2880
 | **[PROCESS_COMPLETE_CLEANUP_SUMMARY.md](PROCESS_COMPLETE_CLEANUP_SUMMARY.md)** | Full cleanup session summary | Understanding recent cleanup |
 | **[PROCESS_CONSOLIDATION_RECOVERY.md](PROCESS_CONSOLIDATION_RECOVERY.md)** | Documentation consolidation process | Learning from past mistakes |
 | **[PROCESS_CONSOLIDATION_PLAN.md](PROCESS_CONSOLIDATION_PLAN.md)** | Original consolidation strategy | Understanding doc organization |
