--- conflicted
+++ resolved
@@ -23,7 +23,17 @@
   const cookies = req.headers.cookie || '';
   const sessionType = detectSessionType(cookies);
   
-<<<<<<< HEAD
+  // Get game ID: only honor cookie when a commissioner session is active.
+  // Otherwise, force DEFAULT_GAME_ID for regular users.
+  let gameId = DEFAULT_GAME_ID;
+  const isCommissioner = hasActiveCommissionerSession(cookies);
+  if (isCommissioner) {
+    const cookieMatch = cookies.match(/current_game_id=([^;]+)/);
+    if (cookieMatch) {
+      gameId = cookieMatch[1];
+    }
+  }
+  
   // Fetch next active race for the landing page countdown
   // This ensures SSR includes the race data without client-side fetching
   let nextRace = null;
@@ -56,38 +66,19 @@
     }
   } else {
     console.log('[SSR] DATABASE_URL not set, skipping race fetch');
-=======
-  // Get game ID: only honor cookie when a commissioner session is active.
-  // Otherwise, force DEFAULT_GAME_ID for regular users.
-  let gameId = DEFAULT_GAME_ID;
-  const isCommissioner = hasActiveCommissionerSession(cookies);
-  if (isCommissioner) {
-    const cookieMatch = cookies.match(/current_game_id=([^;]+)/);
-    if (cookieMatch) {
-      gameId = cookieMatch[1];
-    }
->>>>>>> 44f7fb4a
   }
   
   return {
     props: {
       serverSessionType: sessionType,
       hasURLSession: !!sessionToken,
-<<<<<<< HEAD
+      initialGameId: gameId,
       nextRace, // Pass race data to client
     },
   };
 }
 
-export default function Home({ serverSessionType, hasURLSession, nextRace }) {
-=======
-      initialGameId: gameId,
-    },
-  };
-}
-
-export default function Home({ serverSessionType, hasURLSession, initialGameId }) {
->>>>>>> 44f7fb4a
+export default function Home({ serverSessionType, hasURLSession, initialGameId, nextRace }) {
   const router = useRouter();
   const [clientSessionType, setClientSessionType] = useState(serverSessionType);
   const [isTeamModalOpen, setIsTeamModalOpen] = useState(false);
