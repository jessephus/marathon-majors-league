--- conflicted
+++ resolved
@@ -72,7 +72,6 @@
 /**
  * Get default navigation items (with dynamic team link)
  */
-<<<<<<< HEAD
 function getDefaultMenuItems(): MenuItem[] {
   return [
     {
@@ -81,6 +80,12 @@
       href: '/',
       description: 'Dashboard and overview',
     },
+  {
+    icon: CalendarIcon,
+    label: 'Race',
+    href: '/race',
+    description: 'Race details and athletes',
+  },
     {
       icon: UsersIcon,
       label: 'My Team',
@@ -102,40 +107,6 @@
     },
   ];
 }
-=======
-const DEFAULT_MENU_ITEMS: MenuItem[] = [
-  {
-    icon: HomeIcon,
-    label: 'Home',
-    href: '/',
-    description: 'Dashboard and overview',
-  },
-  {
-    icon: CalendarIcon,
-    label: 'Race',
-    href: '/race',
-    description: 'Race details and athletes',
-  },
-  {
-    icon: UsersIcon,
-    label: 'My Team',
-    href: '/team',
-    description: 'Manage your roster',
-  },
-  {
-    icon: TrophyIcon,
-    label: 'Standings',
-    href: '/leaderboard',
-    description: 'League rankings',
-  },
-  {
-    icon: UsersIcon,
-    label: 'Athletes',
-    href: '/athletes',
-    description: 'Browse runners',
-  },
-];
->>>>>>> 7eb6ae48
 
 /**
  * Secondary action items (Help, Commissioner)
