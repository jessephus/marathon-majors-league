--- conflicted
+++ resolved
@@ -56,7 +56,8 @@
 }
 
 /**
-<<<<<<< HEAD
+ * Default navigation items for desktop header
+ * Updated to include Race (5 items) - Phase 3 enhancement
  * Get default navigation items (with dynamic team link)
  * Called as a function to ensure team href is evaluated at render time
  */
@@ -73,6 +74,11 @@
       matchPaths: ['/team/[session]'], // Match team session pages
       isDynamic: true,
     },
+  {
+    label: 'Race',
+    href: '/race',
+    matchPaths: [],
+  },
     {
       label: 'Standings',
       href: '/leaderboard',
@@ -85,38 +91,6 @@
     },
   ];
 }
-=======
- * Default navigation items for desktop header
- * Updated to include Race (5 items) - Phase 3 enhancement
- */
-const DEFAULT_NAV_ITEMS: NavItem[] = [
-  {
-    label: 'Home',
-    href: '/',
-    matchPaths: [],
-  },
-  {
-    label: 'My Team',
-    href: '/team',
-    matchPaths: ['/team/[session]'], // Match team session pages
-  },
-  {
-    label: 'Race',
-    href: '/race',
-    matchPaths: [],
-  },
-  {
-    label: 'Standings',
-    href: '/leaderboard',
-    matchPaths: [],
-  },
-  {
-    label: 'Athletes',
-    href: '/athletes',
-    matchPaths: [],
-  },
-];
->>>>>>> 7eb6ae48
 
 export interface StickyHeaderProps {
   /**
